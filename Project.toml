name = "NeuralGraphPDE"
uuid = "dc0c328b-2f26-4c4e-a741-3d78bb01adf9"
authors = ["MilkshakeForReal <yicheng.wu@ucalgary.ca> and contributors"]
version = "0.1.0"

[deps]
DifferentialEquations = "0c46a032-eb83-5123-abaf-570d42b7fbaa"
GraphNeuralNetworks = "cffab07f-9bc2-4db1-8861-388f63bf7694"
Lux = "b2108857-7c20-44ae-9111-449ecde12c47"
Statistics = "10745b16-79ce-11e8-11f9-7d13ad32a3b2"

[compat]
<<<<<<< HEAD
Lux = "0.4"
=======
DifferentialEquations = "7"
GraphNeuralNetworks = "0.4"
>>>>>>> 4afca850
julia = "1.7"

[extras]
Test = "8dfed614-e22c-5e08-85e1-65c5234f0b40"

[targets]
test = ["Test"]<|MERGE_RESOLUTION|>--- conflicted
+++ resolved
@@ -10,12 +10,9 @@
 Statistics = "10745b16-79ce-11e8-11f9-7d13ad32a3b2"
 
 [compat]
-<<<<<<< HEAD
 Lux = "0.4"
-=======
 DifferentialEquations = "7"
 GraphNeuralNetworks = "0.4"
->>>>>>> 4afca850
 julia = "1.7"
 
 [extras]
