name = "NeuralGraphPDE"
uuid = "dc0c328b-2f26-4c4e-a741-3d78bb01adf9"
authors = ["MilkshakeForReal <yicheng.wu@ucalgary.ca> and contributors"]
version = "0.1.0"

[deps]
DifferentialEquations = "0c46a032-eb83-5123-abaf-570d42b7fbaa"
GraphNeuralNetworks = "cffab07f-9bc2-4db1-8861-388f63bf7694"
Lux = "b2108857-7c20-44ae-9111-449ecde12c47"
Statistics = "10745b16-79ce-11e8-11f9-7d13ad32a3b2"

[compat]
<<<<<<< HEAD
DifferentialEquations = "7"
=======
GraphNeuralNetworks = "0.4"
>>>>>>> 8d83cfc2
julia = "1.7"

[extras]
Test = "8dfed614-e22c-5e08-85e1-65c5234f0b40"

[targets]
test = ["Test"]<|MERGE_RESOLUTION|>--- conflicted
+++ resolved
@@ -10,11 +10,8 @@
 Statistics = "10745b16-79ce-11e8-11f9-7d13ad32a3b2"
 
 [compat]
-<<<<<<< HEAD
 DifferentialEquations = "7"
-=======
 GraphNeuralNetworks = "0.4"
->>>>>>> 8d83cfc2
 julia = "1.7"
 
 [extras]
