--- conflicted
+++ resolved
@@ -56,10 +56,8 @@
 y, st = model(x, ps, st)
 ```
 
-<<<<<<< HEAD
-  - An unified interface for graph level tasks. As pointed out [here](https://discourse.julialang.org/t/using-a-variable-graph-structure-with-neuralode-and-gcnconv/78881), GNNs are difficult to work well with other neural networks when the input graph is changing. This will not be an issue here. You have an unified interface `y, st = model(x, ps, st)`. In `GraphNeuralNetwork.jl`, you can use `Chain(GNNChain(...), Dense(...))` for graph levels tasks but you will not be able to feed a graph to `Chain(Dense(...), GNNChain(...))`.
-  - Having node embeddings and other nontrainable features such as spaital coordinates? Thanks to [Lux](http://lux.csail.mit.edu/dev/manual/migrate_from_flux/#implementing-custom-layers), trainable parameters and nonntrainable parameters are seperately stored in `x` and `st`.
-=======
+- An unified interface for graph level tasks. As pointed out [here](https://discourse.julialang.org/t/using-a-variable-graph-structure-with-neuralode-and-gcnconv/78881), GNNs are difficult to work well with other neural networks when the input graph is changing. This will not be an issue here. You have an unified interface `y, st = model(x, ps, st)`. In `GraphNeuralNetwork.jl`, you can use `Chain(GNNChain(...), Dense(...))` for graph levels tasks but you will not be able to feed a graph to `Chain(Dense(...), GNNChain(...))`.
+- Having node embeddings and other nontrainable features such as spaital coordinates? Thanks to [Lux](http://lux.csail.mit.edu/dev/manual/migrate_from_flux/#implementing-custom-layers), trainable parameters and nonntrainable parameters are seperately stored in `x` and `st`.
 - An unified interface for graph level tasks. As pointed out [here](https://discourse.julialang.org/t/using-a-variable-graph-structure-with-neuralode-and-gcnconv/78881), GNNs are difficult to work well with other neural networks when the input graph is changing. This will not be an issue here. You have an unified interface `y, st = model(x, ps, st)`. In `GraphNeuralNetwork.jl`, you can use `Chain(GNNChain(...), Dense(...))` for graph levels tasks but you will not be able to feed a graph to `Chain(Dense(...), GNNChain(...))`.
 - Having node embeddings and other nontrainable features such as spaital coordinates? Thanks to [Lux](http://lux.csail.mit.edu/dev/manual/migrate_from_flux/#implementing-custom-layers), trainable parameters and nonntrainable parameters are seperately stored in `x` and `st`. We will not have to unpack and merge them over and over again.
 
@@ -103,5 +101,4 @@
 end
 ```
 
-### AbstractExplicitContainerLayer
->>>>>>> b8b43881
+### AbstractExplicitContainerLayer